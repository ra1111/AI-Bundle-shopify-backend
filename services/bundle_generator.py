--- conflicted
+++ resolved
@@ -1495,33 +1495,12 @@
                 message="Quick-start: Building co-visitation graph…",
             )
 
-<<<<<<< HEAD
-            # PHASE 3: Simple bundle generation (no complex ML)
-            logger.info(f"[{csv_upload_id}] 🔗 PHASE 3: Building co-purchase matrix...")
-            phase3_start = time.time()
-=======
             # PHASE 2.5: Build co-visitation graph (MODERN ML)
             # This gives us Item2Vec-style similarity without training
             phase2_5_start = time.time()
->>>>>>> c0bebe15
 
             from services.ml.pseudo_item2vec import build_covis_vectors
 
-<<<<<<< HEAD
-            # Build simple co-occurrence matrix from orders
-            logger.info(f"[{csv_upload_id}] 📋 Grouping {len(filtered_lines)} order lines by order_id...")
-            order_groups = defaultdict(list)
-            for line in filtered_lines:
-                order_id = getattr(line, 'order_id', None)
-                sku = getattr(line, 'sku', None)
-                if order_id and sku:
-                    order_groups[order_id].append(sku)
-
-            logger.info(
-                f"[{csv_upload_id}] ✅ Order grouping complete\n"
-                f"  Unique orders: {len(order_groups)}\n"
-                f"  Time: {(time.time() - phase3_start) * 1000:.0f}ms"
-=======
             top_sku_set = set(top_skus)
             covis_vectors = build_covis_vectors(
                 order_lines=filtered_lines,
@@ -1532,7 +1511,6 @@
 
             logger.info(
                 f"[{csv_upload_id}] Quick-start: Built co-visitation graph for {len(covis_vectors)} products"
->>>>>>> c0bebe15
             )
 
             phase2_5_duration = (time.time() - phase2_5_start) * 1000
@@ -1546,7 +1524,9 @@
             )
 
             # PHASE 3: Multi-type bundle generation (FBT + BOGO + Volume)
+            logger.info(f"[{csv_upload_id}] 🔗 PHASE 3: Multi-type bundle generation starting...")
             phase3_start = time.time()
+            bundle_creation_start = time.time()
 
             # Decide how many of each type (respect overall max_bundles)
             # Priority: FBT (3-5) > BOGO (2-3) > Volume (1-2)
@@ -1557,35 +1537,7 @@
             max_volume_bundles = min(2, remaining)
 
             logger.info(
-<<<<<<< HEAD
-                f"[{csv_upload_id}] 📈 Sorted pairs by frequency\n"
-                f"  Top pair frequency: {sorted_pairs[0][1] if sorted_pairs else 0}\n"
-                f"  Evaluating top {min(len(sorted_pairs), max_bundles * 3)} candidates for {max_bundles} bundles"
-            )
-
-            # Generate bundles from top pairs
-            logger.info(f"[{csv_upload_id}] 🔨 Creating bundle recommendations...")
-            bundle_creation_start = time.time()
-            recommendations = []
-            catalog_misses = 0
-            for (sku1, sku2), count in sorted_pairs[:max_bundles * 3]:  # Try 3x to account for catalog misses
-                if self._current_deadline and self._current_deadline.expired:
-                    logger.warning(f"[{csv_upload_id}] Quick-start deadline exceeded during bundle creation")
-                    break
-
-                # Get product details
-                product1 = catalog.get(sku1)
-                product2 = catalog.get(sku2)
-
-                if not product1 or not product2:
-                    catalog_misses += 1
-                    continue
-
-                # Stop if we have enough bundles
-                if len(recommendations) >= max_bundles:
-                    break
-=======
-                f"[{csv_upload_id}] Quick-start Phase 3: Bundle targets - "
+                f"[{csv_upload_id}] 📊 Bundle targets - "
                 f"FBT={max_fbt_bundles}, BOGO={max_bogo_bundles}, VOLUME={max_volume_bundles}"
             )
 
@@ -1593,7 +1545,6 @@
             fbt_bundles = _build_quick_start_fbt_bundles(
                 csv_upload_id, filtered_lines, catalog, product_scores, max_fbt_bundles, covis_vectors
             )
->>>>>>> c0bebe15
 
             bogo_bundles = []
             if max_bogo_bundles > 0:
@@ -1615,17 +1566,10 @@
 
             bundle_creation_duration = (time.time() - bundle_creation_start) * 1000
             logger.info(
-<<<<<<< HEAD
                 f"[{csv_upload_id}] ✅ PHASE 3 complete in {(time.time() - phase3_start) * 1000:.0f}ms\n"
-                f"  Bundles created: {len(recommendations)}\n"
-                f"  Pair candidates evaluated: {len(sorted_pairs)}\n"
-                f"  Catalog misses: {catalog_misses}\n"
+                f"  Total bundles: {len(recommendations)}\n"
+                f"  FBT: {len(fbt_bundles)}, BOGO: {len(bogo_bundles)}, VOLUME: {len(volume_bundles)}\n"
                 f"  Bundle creation time: {bundle_creation_duration:.0f}ms"
-=======
-                f"[{csv_upload_id}] Quick-start Phase 3 complete: "
-                f"Generated {len(recommendations)} total bundles "
-                f"(FBT={len(fbt_bundles)}, BOGO={len(bogo_bundles)}, VOLUME={len(volume_bundles)})"
->>>>>>> c0bebe15
             )
 
             phase3_duration = (time.time() - phase3_start) * 1000
